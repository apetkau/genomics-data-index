--- conflicted
+++ resolved
@@ -95,17 +95,9 @@
         #     raise EntityExistsError(f'Passed samples already have features for feature scope [{feature_scope_name}], '
         #                             f'will not insert any new features')
 
-<<<<<<< HEAD
-        # interval = max(1, int(num_samples / 50))
+        # interval = min(1000, max(1, int(num_samples / 50)))
         interval = 1
         num_samples = 9
-=======
-        # TODO: keep track of saved feature files to index these ones
-        saved_variation_files = {}
-        saved_masked_regions = {}
-
-        interval = min(1000, max(1, int(num_samples / 50)))
->>>>>>> d13e5f5a
         processed_samples = 0
         persisted_sample_files_dict = {}
         for sample_data in data_package.iter_sample_data():
